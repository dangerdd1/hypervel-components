<?php

declare(strict_types=1);

namespace Hypervel\Support\Facades;

use Hypervel\Router\Router;

/**
 * @method static void addServer(string $serverName, callable $callback)
 * @method static void group(string $prefix, callable|string $source, array $options = [])
 * @method static void addGroup(string $prefix, callable|string $source, array $options = [])
 * @method static \Hyperf\HttpServer\Router\RouteCollector getRouter()
 * @method static void model(string $param, string $modelClass)
 * @method static void bind(string $param, \Closure $callback)
 * @method static string|null getModelBinding(string $param)
 * @method static \Closure|null getExplicitBinding(string $param)
<<<<<<< HEAD
 * @method static \Hyperf\HttpServer\Router\Dispatched|null current()
 * @method static string|null currentRouteName()
=======
 * @method static \Hypervel\Http\DispatchedRoute|null current()
 * @method static \Hypervel\Http\DispatchedRoute|null getCurrentRoute()
 * @method static string|null currentRouteName()
 * @method static mixed input(string $key, string|null $default = null)
>>>>>>> 82aac399
 * @method static void addRoute(string|string[] $httpMethod, string $route, array|string $handler, array $options = [])
 * @method static void get(string $route, null|array|callable|string $handler, array $options = [])
 * @method static void post(string $route, null|array|callable|string $handler, array $options = [])
 * @method static void put(string $route, null|array|callable|string $handler, array $options = [])
 * @method static void delete(string $route, null|array|callable|string $handler, array $options = [])
 * @method static void patch(string $route, null|array|callable|string $handler, array $options = [])
 * @method static void head(string $route, null|array|callable|string $handler, array $options = [])
 * @method static array getData()
 * @method static \FastRoute\RouteParser getRouteParser()
 * @method static void options(string $route, array|string $handler, array $options = [])
 * @method static void match(array $methods, string $route, array|string $handler, array $options = [])
 * @method static void any(string $route, array|string $handler, array $options = [])
 * @method static array getNamedRoutes()
 * @method static bool has(array|string $name)
 *
 * @see \Hypervel\Router\Router
 * @see \Hypervel\Router\RouteCollector
 */
class Route extends Facade
{
    protected static function getFacadeAccessor()
    {
        return Router::class;
    }
}<|MERGE_RESOLUTION|>--- conflicted
+++ resolved
@@ -15,15 +15,10 @@
  * @method static void bind(string $param, \Closure $callback)
  * @method static string|null getModelBinding(string $param)
  * @method static \Closure|null getExplicitBinding(string $param)
-<<<<<<< HEAD
- * @method static \Hyperf\HttpServer\Router\Dispatched|null current()
- * @method static string|null currentRouteName()
-=======
  * @method static \Hypervel\Http\DispatchedRoute|null current()
  * @method static \Hypervel\Http\DispatchedRoute|null getCurrentRoute()
  * @method static string|null currentRouteName()
  * @method static mixed input(string $key, string|null $default = null)
->>>>>>> 82aac399
  * @method static void addRoute(string|string[] $httpMethod, string $route, array|string $handler, array $options = [])
  * @method static void get(string $route, null|array|callable|string $handler, array $options = [])
  * @method static void post(string $route, null|array|callable|string $handler, array $options = [])
